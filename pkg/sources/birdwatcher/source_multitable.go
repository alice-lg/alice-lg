--- conflicted
+++ resolved
@@ -155,12 +155,8 @@
 	}
 
 	// Query birdwatcher
-<<<<<<< HEAD
 	birdPipeFiltered, err := src.client.GetJSON(
-		"/routes/pipe/filtered/?table=" + table + "&pipe=" + pipeName)
-=======
-	birdPipeFiltered, err := self.client.GetJson("/routes/pipe/filtered?table=" + table + "&pipe=" + pipeName)
->>>>>>> 454b8de5
+		"/routes/pipe/filtered?table=" + table + "&pipe=" + pipeName)
 	if err != nil {
 		log.Println("WARNING Could not retrieve filtered routes:", err)
 		log.Println("Is the 'pipe_filtered' module active in birdwatcher?")
